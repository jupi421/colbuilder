--- conflicted
+++ resolved
@@ -32,16 +32,11 @@
 ## Install colbuilder
 
 1. Use a virtual environment for the colbuilder project. We recommend the [miniforge](https://github.com/conda-forge/miniforge) environment manager.
-
-<<<<<<< HEAD
+    
     conda create -n colbuilder python=3.9
     conda activate colbuilder
-=======
-   conda create -n colbuilder python=3.9
-   conda activate colbuilder
->>>>>>> 738343c1
 
-3. Clone this repository and install Colbuilder:
+2. Clone this repository and install Colbuilder:
 
     git@github.com:graeter-group/colbuilder.git
     cd colbuilder
